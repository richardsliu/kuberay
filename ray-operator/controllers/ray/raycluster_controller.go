package ray

import (
	"context"
	"fmt"
	"os"
	"reflect"
	"strconv"
	"strings"
	"time"

	"math/rand"

	metav1 "k8s.io/apimachinery/pkg/apis/meta/v1"
	"k8s.io/utils/pointer"

	"github.com/ray-project/kuberay/ray-operator/controllers/ray/batchscheduler"
	"github.com/ray-project/kuberay/ray-operator/controllers/ray/common"
	"github.com/ray-project/kuberay/ray-operator/controllers/ray/utils"

	batchv1 "k8s.io/api/batch/v1"
	rbacv1 "k8s.io/api/rbac/v1"

	rayv1 "github.com/ray-project/kuberay/ray-operator/apis/ray/v1"
	"k8s.io/client-go/tools/record"

	"github.com/go-logr/logr"
	routev1 "github.com/openshift/api/route/v1"
	_ "k8s.io/api/apps/v1beta1"
	"k8s.io/client-go/discovery"
	"k8s.io/client-go/rest"

	corev1 "k8s.io/api/core/v1"
	networkingv1 "k8s.io/api/networking/v1"
	"k8s.io/apimachinery/pkg/api/errors"
	"k8s.io/apimachinery/pkg/api/resource"
	"k8s.io/apimachinery/pkg/runtime"
	"k8s.io/apimachinery/pkg/types"
	ctrl "sigs.k8s.io/controller-runtime"
	"sigs.k8s.io/controller-runtime/pkg/builder"
	"sigs.k8s.io/controller-runtime/pkg/client"
	controller "sigs.k8s.io/controller-runtime/pkg/controller"
	"sigs.k8s.io/controller-runtime/pkg/controller/controllerutil"
	"sigs.k8s.io/controller-runtime/pkg/manager"
	"sigs.k8s.io/controller-runtime/pkg/predicate"
	"sigs.k8s.io/controller-runtime/pkg/reconcile"
)

var (
	DefaultRequeueDuration = 2 * time.Second
	ForcedClusterUpgrade   bool
	EnableBatchScheduler   bool

	// Definition of a index field for pod name
	podUIDIndexField = "metadata.uid"
)

// getDiscoveryClient returns a discovery client for the current reconciler
func getDiscoveryClient(config *rest.Config) (*discovery.DiscoveryClient, error) {
	return discovery.NewDiscoveryClientForConfig(config)
}

// Check where we are running. We are trying to distinguish here whether
// this is vanilla kubernetes cluster or Openshift
func getClusterType(logger logr.Logger) bool {
	if os.Getenv("USE_INGRESS_ON_OPENSHIFT") == "true" {
		// Environment is set to treat OpenShift cluster as Vanilla Kubernetes
		return false
	}

	// The discovery package is used to discover APIs supported by a Kubernetes API server.
	config, err := ctrl.GetConfig()
	if err == nil && config != nil {
		dclient, err := getDiscoveryClient(config)
		if err == nil && dclient != nil {
			apiGroupList, err := dclient.ServerGroups()
			if err != nil {
				logger.Info("Error while querying ServerGroups, assuming we're on Vanilla Kubernetes")
				return false
			} else {
				for i := 0; i < len(apiGroupList.Groups); i++ {
					if strings.HasSuffix(apiGroupList.Groups[i].Name, ".openshift.io") {
						logger.Info("We detected being on OpenShift!")
						return true
					}
				}
				return false
			}
		} else {
			logger.Info("Cannot retrieve a DiscoveryClient, assuming we're on Vanilla Kubernetes")
			return false
		}
	} else {
		logger.Info("Cannot retrieve config, assuming we're on Vanilla Kubernetes")
		return false
	}
}

// NewReconciler returns a new reconcile.Reconciler
func NewReconciler(mgr manager.Manager, options RayClusterReconcilerOptions) *RayClusterReconciler {
	if err := mgr.GetFieldIndexer().IndexField(context.Background(), &corev1.Pod{}, podUIDIndexField, func(rawObj client.Object) []string {
		pod := rawObj.(*corev1.Pod)
		return []string{string(pod.UID)}
	}); err != nil {
		panic(err)
	}
	log := ctrl.Log.WithName("controllers").WithName("RayCluster")
	log.Info("Starting Reconciler")
	isOpenShift := getClusterType(log)

	return &RayClusterReconciler{
		Client:            mgr.GetClient(),
		Scheme:            mgr.GetScheme(),
		Log:               log,
		Recorder:          mgr.GetEventRecorderFor("raycluster-controller"),
		BatchSchedulerMgr: batchscheduler.NewSchedulerManager(mgr.GetConfig()),
		IsOpenShift:       isOpenShift,

		headSidecarContainers:   options.HeadSidecarContainers,
		workerSidecarContainers: options.WorkerSidecarContainers,
	}
}

var _ reconcile.Reconciler = &RayClusterReconciler{}

// RayClusterReconciler reconciles a RayCluster object
type RayClusterReconciler struct {
	client.Client
	Log               logr.Logger
	Scheme            *runtime.Scheme
	Recorder          record.EventRecorder
	BatchSchedulerMgr *batchscheduler.SchedulerManager
	IsOpenShift       bool

	headSidecarContainers   []corev1.Container
	workerSidecarContainers []corev1.Container
}

type RayClusterReconcilerOptions struct {
	HeadSidecarContainers   []corev1.Container
	WorkerSidecarContainers []corev1.Container
}

// Reconcile reads that state of the cluster for a RayCluster object and makes changes based on it
// and what is in the RayCluster.Spec
// Automatically generate RBAC rules to allow the Controller to read and write workloads
// +kubebuilder:rbac:groups=ray.io,resources=rayclusters,verbs=get;list;watch;create;update;patch;delete
// +kubebuilder:rbac:groups=ray.io,resources=rayclusters/status,verbs=get;update;patch
// +kubebuilder:rbac:groups=ray.io,resources=rayclusters/finalizers,verbs=update
// +kubebuilder:rbac:groups=core,resources=events,verbs=get;list;watch;create;update;patch;delete
// +kubebuilder:rbac:groups=core,resources=pods,verbs=get;list;watch;create;update;patch;delete;deletecollection
// +kubebuilder:rbac:groups=core,resources=pods/status,verbs=get;list;watch;create;update;patch;delete
// +kubebuilder:rbac:groups=core,resources=services,verbs=get;list;watch;create;update;patch;delete
// +kubebuilder:rbac:groups=core,resources=services/status,verbs=get;update;patch
// +kubebuilder:rbac:groups=coordination.k8s.io,resources=leases,verbs=get;list;create;update
// +kubebuilder:rbac:groups=networking.k8s.io,resources=ingressclasses,verbs=get;list;watch
// +kubebuilder:rbac:groups=networking.k8s.io,resources=ingresses,verbs=get;list;watch;create;update;delete;patch
// +kubebuilder:rbac:groups=route.openshift.io,resources=routes,verbs=get;list;watch;create;update;patch;delete
// +kubebuilder:rbac:groups=extensions,resources=ingresses,verbs=get;list;watch;create;update;delete;patch
// +kubebuilder:rbac:groups=core,resources=serviceaccounts,verbs=get;list;watch;create;delete
// +kubebuilder:rbac:groups="rbac.authorization.k8s.io",resources=roles,verbs=get;list;watch;create;delete;update
// +kubebuilder:rbac:groups="rbac.authorization.k8s.io",resources=rolebindings,verbs=get;list;watch;create;delete

// [WARNING]: There MUST be a newline after kubebuilder markers.

// Reconcile used to bridge the desired state with the current state
func (r *RayClusterReconciler) Reconcile(ctx context.Context, request ctrl.Request) (ctrl.Result, error) {
	ctx = ctrl.LoggerInto(ctx, r.Log) // TODO: add request namespace here
	var err error

	// Try to fetch the RayCluster instance
	instance := &rayv1.RayCluster{}
	if err = r.Get(ctx, request.NamespacedName, instance); err == nil {
		return r.rayClusterReconcile(ctx, request, instance)
	}

	// No match found
	if errors.IsNotFound(err) {
		r.Log.Info("Read request instance not found error!", "name", request.NamespacedName)
	} else {
		r.Log.Error(err, "Read request instance error!")
	}
	// Error reading the object - requeue the request.
	return ctrl.Result{}, client.IgnoreNotFound(err)
}

func (r *RayClusterReconciler) deleteAllPods(ctx context.Context, namespace string, filterLabels client.MatchingLabels) (active int, pods corev1.PodList, err error) {
	if err = r.List(ctx, &pods, client.InNamespace(namespace), filterLabels); err != nil {
		return 0, pods, err
	}
	active = 0
	for _, pod := range pods.Items {
		if pod.DeletionTimestamp.IsZero() {
			active++
		}
	}
	if active > 0 {
		r.Log.Info(fmt.Sprintf("Deleting all pods with labels %v in %q namespace.", filterLabels, namespace))
		return active, pods, r.DeleteAllOf(ctx, &corev1.Pod{}, client.InNamespace(namespace), filterLabels)
	}
	return active, pods, nil
}

func (r *RayClusterReconciler) rayClusterReconcile(ctx context.Context, request ctrl.Request, instance *rayv1.RayCluster) (ctrl.Result, error) {
	// Please do NOT modify `originalRayClusterInstance` in the following code.
	originalRayClusterInstance := instance.DeepCopy()

	_ = r.Log.WithValues("raycluster", request.NamespacedName)
	r.Log.Info("reconciling RayCluster", "cluster name", request.Name)

	// The `enableGCSFTRedisCleanup` is a feature flag introduced in KubeRay v1.0.0. It determines whether
	// the Redis cleanup job should be activated. Users can disable the feature by setting the environment
	// variable `ENABLE_GCS_FT_REDIS_CLEANUP` to `false`, and undertake the Redis storage namespace cleanup
	// manually after the RayCluster CR deletion.
	enableGCSFTRedisCleanup := strings.ToLower(os.Getenv(utils.ENABLE_GCS_FT_REDIS_CLEANUP)) != "false"

	if enableGCSFTRedisCleanup && common.IsGCSFaultToleranceEnabled(*instance) {
		if instance.DeletionTimestamp.IsZero() {
			if !controllerutil.ContainsFinalizer(instance, utils.GCSFaultToleranceRedisCleanupFinalizer) {
				r.Log.Info(
					"GCS fault tolerance has been enabled. Implementing a finalizer to ensure that Redis is properly cleaned up once the RayCluster custom resource (CR) is deleted.",
					"finalizer", utils.GCSFaultToleranceRedisCleanupFinalizer)
				controllerutil.AddFinalizer(instance, utils.GCSFaultToleranceRedisCleanupFinalizer)
				if err := r.Update(ctx, instance); err != nil {
					r.Log.Error(err, fmt.Sprintf("Failed to add the finalizer %s to the RayCluster.", utils.GCSFaultToleranceRedisCleanupFinalizer))
					return ctrl.Result{RequeueAfter: DefaultRequeueDuration}, err
				}
				// Only start the RayCluster reconciliation after the finalizer is added.
				return ctrl.Result{RequeueAfter: DefaultRequeueDuration}, nil
			}
		} else {
			r.Log.Info(
				fmt.Sprintf("The RayCluster with GCS enabled, %s, is being deleted. Start to handle the Redis cleanup finalizer %s.",
					instance.Name, utils.GCSFaultToleranceRedisCleanupFinalizer),
				"DeletionTimestamp", instance.ObjectMeta.DeletionTimestamp)

			// Delete the head Pod if it exists.
			numDeletedHeads, headPods, err := r.deleteAllPods(ctx, instance.Namespace, client.MatchingLabels{
				utils.RayClusterLabelKey:  instance.Name,
				utils.RayNodeTypeLabelKey: string(rayv1.HeadNode),
			})
			if err != nil {
				return ctrl.Result{RequeueAfter: DefaultRequeueDuration}, err
			}
			// Delete all worker Pods if they exist.
			if _, _, err = r.deleteAllPods(ctx, instance.Namespace, client.MatchingLabels{
				utils.RayClusterLabelKey:  instance.Name,
				utils.RayNodeTypeLabelKey: string(rayv1.WorkerNode),
			}); err != nil {
				return ctrl.Result{RequeueAfter: DefaultRequeueDuration}, err
			}
			if numDeletedHeads > 0 {
				r.Log.Info(fmt.Sprintf(
					"Wait for the head Pod %s to be terminated before initiating the Redis cleanup process. "+
						"The storage namespace %s in Redis cannot be fully deleted if the GCS process on the head Pod is still writing to it.",
					headPods.Items[0].Name, headPods.Items[0].Annotations[utils.RayExternalStorageNSAnnotationKey]))
				// Requeue after 10 seconds because it takes much longer than DefaultRequeueDuration (2 seconds) for the head Pod to be terminated.
				return ctrl.Result{RequeueAfter: 10 * time.Second}, nil
			}

			// We can start the Redis cleanup process now because the head Pod has been terminated.
			filterLabels := client.MatchingLabels{utils.RayClusterLabelKey: instance.Name, utils.RayNodeTypeLabelKey: string(rayv1.RedisCleanupNode)}
			redisCleanupJobs := batchv1.JobList{}
			if err := r.List(ctx, &redisCleanupJobs, client.InNamespace(instance.Namespace), filterLabels); err != nil {
				return ctrl.Result{RequeueAfter: DefaultRequeueDuration}, err
			}

			if len(redisCleanupJobs.Items) != 0 {
				// Check whether the Redis cleanup Job has been completed.
				redisCleanupJob := redisCleanupJobs.Items[0]
				r.Log.Info("Redis cleanup Job status", "Job name", redisCleanupJob.Name,
					"Active", redisCleanupJob.Status.Active, "Succeeded", redisCleanupJob.Status.Succeeded, "Failed", redisCleanupJob.Status.Failed)
				if condition, finished := utils.IsJobFinished(&redisCleanupJob); finished {
					controllerutil.RemoveFinalizer(instance, utils.GCSFaultToleranceRedisCleanupFinalizer)
					if err := r.Update(ctx, instance); err != nil {
						return ctrl.Result{RequeueAfter: DefaultRequeueDuration}, err
					}
					switch condition {
					case batchv1.JobComplete:
						r.Log.Info(fmt.Sprintf(
							"The Redis cleanup Job %s has been completed. "+
								"The storage namespace %s in Redis has been fully deleted.",
							redisCleanupJob.Name, redisCleanupJob.Annotations[utils.RayExternalStorageNSAnnotationKey]))
					case batchv1.JobFailed:
						r.Log.Info(fmt.Sprintf(
							"The Redis cleanup Job %s has failed, requeue the RayCluster CR after 5 minute. "+
								"You should manually delete the storage namespace %s in Redis and remove the RayCluster's finalizer. "+
								"Please check https://docs.ray.io/en/master/cluster/kubernetes/user-guides/kuberay-gcs-ft.html for more details.",
							redisCleanupJob.Name, redisCleanupJob.Annotations[utils.RayExternalStorageNSAnnotationKey]))
					}
					return ctrl.Result{}, nil
				} else { // the redisCleanupJob is still running
					return ctrl.Result{RequeueAfter: DefaultRequeueDuration}, nil
				}
			} else {
				redisCleanupJob := r.buildRedisCleanupJob(ctx, *instance)
				if err := r.Create(ctx, &redisCleanupJob); err != nil {
					if errors.IsAlreadyExists(err) {
						r.Log.Info(fmt.Sprintf("Redis cleanup Job already exists. Requeue the RayCluster CR %s.", instance.Name))
						return ctrl.Result{RequeueAfter: DefaultRequeueDuration}, nil
					}
					r.Log.Error(err, "Failed to create Redis cleanup Job")
					return ctrl.Result{RequeueAfter: DefaultRequeueDuration}, err
				}
				r.Log.Info("Successfully created Redis cleanup Job", "Job name", redisCleanupJob.Name)
			}
			return ctrl.Result{RequeueAfter: DefaultRequeueDuration}, nil
		}
	}

	if instance.DeletionTimestamp != nil && !instance.DeletionTimestamp.IsZero() {
		r.Log.Info("RayCluster is being deleted, just ignore", "cluster name", request.Name)
		return ctrl.Result{}, nil
	}

	if err := r.reconcileAutoscalerServiceAccount(ctx, instance); err != nil {
		if updateErr := r.updateClusterState(ctx, instance, rayv1.Failed); updateErr != nil {
			r.Log.Error(updateErr, "RayCluster update state error", "cluster name", request.Name)
		}
		return ctrl.Result{RequeueAfter: DefaultRequeueDuration}, err
	}

	if err := r.reconcileAutoscalerRole(ctx, instance); err != nil {
		if updateErr := r.updateClusterState(ctx, instance, rayv1.Failed); updateErr != nil {
			r.Log.Error(updateErr, "RayCluster update state error", "cluster name", request.Name)
		}
		return ctrl.Result{RequeueAfter: DefaultRequeueDuration}, err
	}
	if err := r.reconcileAutoscalerRoleBinding(ctx, instance); err != nil {
		if updateErr := r.updateClusterState(ctx, instance, rayv1.Failed); updateErr != nil {
			r.Log.Error(updateErr, "RayCluster update state error", "cluster name", request.Name)
		}
		return ctrl.Result{RequeueAfter: DefaultRequeueDuration}, err
	}
	if err := r.reconcileIngress(ctx, instance); err != nil {
		if updateErr := r.updateClusterState(ctx, instance, rayv1.Failed); updateErr != nil {
			r.Log.Error(updateErr, "RayCluster update state error", "cluster name", request.Name)
		}
		return ctrl.Result{RequeueAfter: DefaultRequeueDuration}, err
	}
	if err := r.reconcileHeadService(ctx, instance); err != nil {
		if updateErr := r.updateClusterState(ctx, instance, rayv1.Failed); updateErr != nil {
			r.Log.Error(updateErr, "RayCluster update state error", "cluster name", request.Name)
		}
		return ctrl.Result{RequeueAfter: DefaultRequeueDuration}, err
	}
	// Only reconcile the K8s service for Ray Serve when the "ray.io/enable-serve-service" annotation is set to true.
	if enableServeServiceValue, exist := instance.Annotations[utils.EnableServeServiceKey]; exist && enableServeServiceValue == utils.EnableServeServiceTrue {
		if err := r.reconcileServeService(ctx, instance); err != nil {
			if updateErr := r.updateClusterState(ctx, instance, rayv1.Failed); updateErr != nil {
				r.Log.Error(updateErr, "RayCluster update state error", "cluster name", request.Name)
			}
			return ctrl.Result{RequeueAfter: DefaultRequeueDuration}, err
		}
	}
	if err := r.reconcilePods(ctx, instance); err != nil {
		if updateErr := r.updateClusterState(ctx, instance, rayv1.Failed); updateErr != nil {
			r.Log.Error(updateErr, "RayCluster update state error", "cluster name", request.Name)
		}
		if updateErr := r.updateClusterReason(ctx, instance, err.Error()); updateErr != nil {
			r.Log.Error(updateErr, "RayCluster update reason error", "cluster name", request.Name)
		}
		r.Recorder.Event(instance, corev1.EventTypeWarning, string(rayv1.PodReconciliationError), err.Error())
		return ctrl.Result{RequeueAfter: DefaultRequeueDuration}, err
	}

	// Calculate the new status for the RayCluster. Note that the function will deep copy `instance` instead of mutating it.
	newInstance, err := r.calculateStatus(ctx, instance)
	if err != nil {
		r.Log.Info("Got error when calculating new status", "cluster name", request.Name, "error", err)
		return ctrl.Result{RequeueAfter: DefaultRequeueDuration}, err
	}

	// Check if need to update the status.
	if r.inconsistentRayClusterStatus(originalRayClusterInstance.Status, newInstance.Status) {
		r.Log.Info("rayClusterReconcile", "Update CR status", request.Name, "status", newInstance.Status)
		if err := r.Status().Update(ctx, newInstance); err != nil {
			r.Log.Info("Got error when updating status", "cluster name", request.Name, "error", err, "RayCluster", newInstance)
			return ctrl.Result{RequeueAfter: DefaultRequeueDuration}, err
		}
	}

	// Unconditionally requeue after the number of seconds specified in the
	// environment variable RAYCLUSTER_DEFAULT_REQUEUE_SECONDS_ENV. If the
	// environment variable is not set, requeue after the default value.
	requeueAfterSeconds, err := strconv.Atoi(os.Getenv(utils.RAYCLUSTER_DEFAULT_REQUEUE_SECONDS_ENV))
	if err != nil {
		r.Log.Info(fmt.Sprintf("Environment variable %s is not set, using default value of %d seconds", utils.RAYCLUSTER_DEFAULT_REQUEUE_SECONDS_ENV, utils.RAYCLUSTER_DEFAULT_REQUEUE_SECONDS), "cluster name", request.Name)
		requeueAfterSeconds = utils.RAYCLUSTER_DEFAULT_REQUEUE_SECONDS
	}
	r.Log.Info("Unconditional requeue after", "cluster name", request.Name, "seconds", requeueAfterSeconds)
	return ctrl.Result{RequeueAfter: time.Duration(requeueAfterSeconds) * time.Second}, nil
}

// Checks whether the old and new RayClusterStatus are inconsistent by comparing different fields. If the only
// differences between the old and new status are the `LastUpdateTime` and `ObservedGeneration` fields, the
// status update will not be triggered.
//
// TODO (kevin85421): The field `ObservedGeneration` is not being well-maintained at the moment. In the future,
// this field should be used to determine whether to update this CR or not.
func (r *RayClusterReconciler) inconsistentRayClusterStatus(oldStatus rayv1.RayClusterStatus, newStatus rayv1.RayClusterStatus) bool {
	if oldStatus.State != newStatus.State || oldStatus.Reason != newStatus.Reason {
		r.Log.Info("inconsistentRayClusterStatus", "detect inconsistency", fmt.Sprintf(
			"old State: %s, new State: %s, old Reason: %s, new Reason: %s",
			oldStatus.State, newStatus.State, oldStatus.Reason, newStatus.Reason))
		return true
	}
	if oldStatus.AvailableWorkerReplicas != newStatus.AvailableWorkerReplicas || oldStatus.DesiredWorkerReplicas != newStatus.DesiredWorkerReplicas ||
		oldStatus.MinWorkerReplicas != newStatus.MinWorkerReplicas || oldStatus.MaxWorkerReplicas != newStatus.MaxWorkerReplicas {
		r.Log.Info("inconsistentRayClusterStatus", "detect inconsistency", fmt.Sprintf(
			"old AvailableWorkerReplicas: %d, new AvailableWorkerReplicas: %d, old DesiredWorkerReplicas: %d, new DesiredWorkerReplicas: %d, "+
				"old MinWorkerReplicas: %d, new MinWorkerReplicas: %d, old MaxWorkerReplicas: %d, new MaxWorkerReplicas: %d",
			oldStatus.AvailableWorkerReplicas, newStatus.AvailableWorkerReplicas, oldStatus.DesiredWorkerReplicas, newStatus.DesiredWorkerReplicas,
			oldStatus.MinWorkerReplicas, newStatus.MinWorkerReplicas, oldStatus.MaxWorkerReplicas, newStatus.MaxWorkerReplicas))
		return true
	}
	if !reflect.DeepEqual(oldStatus.Endpoints, newStatus.Endpoints) || !reflect.DeepEqual(oldStatus.Head, newStatus.Head) {
		r.Log.Info("inconsistentRayClusterStatus", "detect inconsistency", fmt.Sprintf(
			"old Endpoints: %v, new Endpoints: %v, old Head: %v, new Head: %v",
			oldStatus.Endpoints, newStatus.Endpoints, oldStatus.Head, newStatus.Head))
		return true
	}
	return false
}

func (r *RayClusterReconciler) reconcileIngress(ctx context.Context, instance *rayv1.RayCluster) error {
	r.Log.Info("Reconciling Ingress")
	if instance.Spec.HeadGroupSpec.EnableIngress == nil || !*instance.Spec.HeadGroupSpec.EnableIngress {
		return nil
	}

	if r.IsOpenShift {
		// This is open shift - create route
		return r.reconcileRouteOpenShift(ctx, instance)
	} else {
		// plain vanilla kubernetes - create ingress
		return r.reconcileIngressKubernetes(ctx, instance)
	}
}

func (r *RayClusterReconciler) reconcileRouteOpenShift(ctx context.Context, instance *rayv1.RayCluster) error {
	headRoutes := routev1.RouteList{}
	filterLabels := client.MatchingLabels{utils.RayClusterLabelKey: instance.Name}
	if err := r.List(ctx, &headRoutes, client.InNamespace(instance.Namespace), filterLabels); err != nil {
		r.Log.Error(err, "Route Listing error!", "Route.Error", err)
		return err
	}

	if headRoutes.Items != nil && len(headRoutes.Items) == 1 {
		r.Log.Info("reconcileIngresses", "head service route found", headRoutes.Items[0].Name)
		return nil
	}

	if headRoutes.Items == nil || len(headRoutes.Items) == 0 {
		route, err := common.BuildRouteForHeadService(*instance)
		if err != nil {
			r.Log.Error(err, "Failed building route!", "Route.Error", err)
			return err
		}

		if err := ctrl.SetControllerReference(instance, route, r.Scheme); err != nil {
			return err
		}

		err = r.createHeadRoute(ctx, route, instance)
		if err != nil {
			r.Log.Error(err, "Failed creating route!", "Route.Error", err)
			return err
		}
	}

	return nil
}

func (r *RayClusterReconciler) reconcileIngressKubernetes(ctx context.Context, instance *rayv1.RayCluster) error {
	headIngresses := networkingv1.IngressList{}
	filterLabels := client.MatchingLabels{utils.RayClusterLabelKey: instance.Name}
	if err := r.List(ctx, &headIngresses, client.InNamespace(instance.Namespace), filterLabels); err != nil {
		return err
	}

	if headIngresses.Items != nil && len(headIngresses.Items) == 1 {
		r.Log.Info("reconcileIngresses", "head service ingress found", headIngresses.Items[0].Name)
		return nil
	}

	if headIngresses.Items == nil || len(headIngresses.Items) == 0 {
		ingress, err := common.BuildIngressForHeadService(ctx, *instance)
		if err != nil {
			return err
		}

		if err := ctrl.SetControllerReference(instance, ingress, r.Scheme); err != nil {
			return err
		}

		err = r.createHeadIngress(ctx, ingress, instance)
		if err != nil {
			return err
		}
	}

	return nil
}

// Return nil only when the head service successfully created or already exists.
func (r *RayClusterReconciler) reconcileHeadService(ctx context.Context, instance *rayv1.RayCluster) error {
	services := corev1.ServiceList{}
	filterLabels := client.MatchingLabels{utils.RayClusterLabelKey: instance.Name, utils.RayNodeTypeLabelKey: string(rayv1.HeadNode)}

	if err := r.List(ctx, &services, client.InNamespace(instance.Namespace), filterLabels); err != nil {
		return err
	}

	// Check if there's existing head service in the cluster.
	if len(services.Items) != 0 {
		if len(services.Items) == 1 {
			r.Log.Info("reconcileHeadService", "1 head service found", services.Items[0].Name)
			return nil
		}
		// This should never happen. This protects against the case that users manually create service with the same label.
		if len(services.Items) > 1 {
			r.Log.Info("reconcileHeadService", "Duplicate head service found", services.Items)
			return fmt.Errorf("%d head service found %v", len(services.Items), services.Items)
		}
	} else {
		// Create head service if there's no existing one in the cluster.
		labels := make(map[string]string)
		if val, ok := instance.Spec.HeadGroupSpec.Template.ObjectMeta.Labels[utils.KubernetesApplicationNameLabelKey]; ok {
			labels[utils.KubernetesApplicationNameLabelKey] = val
		}
		annotations := make(map[string]string)
		// TODO (kevin85421): KubeRay has already exposed the entire head service (#1040) to users.
		// We may consider deprecating this field when we bump the CRD version.
		for k, v := range instance.Spec.HeadServiceAnnotations {
			annotations[k] = v
		}
		headSvc, err := common.BuildServiceForHeadPod(ctx, *instance, labels, annotations)
		// TODO (kevin85421): Provide a detailed and actionable error message. For example, which port is missing?
		if len(headSvc.Spec.Ports) == 0 {
			r.Log.Info("Ray head service does not have any ports set up. Service specification: %v", headSvc.Spec)
			return fmt.Errorf("Ray head service does not have any ports set up. Service specification: %v", headSvc.Spec)
		}

		if err != nil {
			return err
		}

		if err := r.createService(ctx, headSvc, instance); err != nil {
			return err
		}
	}

	return nil
}

// Return nil only when the serve service successfully created or already exists.
func (r *RayClusterReconciler) reconcileServeService(ctx context.Context, instance *rayv1.RayCluster) error {
	// Retrieve the Service from the Kubernetes cluster with the name and namespace.
	svc := &corev1.Service{}
	err := r.Get(ctx, client.ObjectKey{Name: utils.GenerateServeServiceName(instance.Name), Namespace: instance.Namespace}, svc)
	if err == nil {
		// service exists, do nothing
		return nil
	} else if errors.IsNotFound(err) {
		// Service does not exist, create it
		svc, err = common.BuildServeServiceForRayCluster(ctx, *instance)
		if err != nil {
			return err
		}
		// Set the ownwer reference
		if err := ctrl.SetControllerReference(instance, svc, r.Scheme); err != nil {
			return err
		}
		// create service
		if err := r.Create(ctx, svc); err != nil {
			return err
		}
		return nil
	} else {
		return err
	}
}

func (r *RayClusterReconciler) reconcilePods(ctx context.Context, instance *rayv1.RayCluster) error {
	// if RayCluster is suspended, delete all pods and skip reconcile
	if instance.Spec.Suspend != nil && *instance.Spec.Suspend {
		clusterLabel := client.MatchingLabels{utils.RayClusterLabelKey: instance.Name}
		if _, _, err := r.deleteAllPods(ctx, instance.Namespace, clusterLabel); err != nil {
			return err
		}

		r.Recorder.Eventf(instance, corev1.EventTypeNormal, "Deleted",
			"Deleted Pods for RayCluster %s/%s due to suspension",
			instance.Namespace, instance.Name)
		return nil
	}

	// check if all the pods exist
	headPods := corev1.PodList{}
	filterLabels := client.MatchingLabels{utils.RayClusterLabelKey: instance.Name, utils.RayNodeTypeLabelKey: string(rayv1.HeadNode)}
	if err := r.List(ctx, &headPods, client.InNamespace(instance.Namespace), filterLabels); err != nil {
		return err
	}
	if EnableBatchScheduler {
		if scheduler, err := r.BatchSchedulerMgr.GetSchedulerForCluster(instance); err == nil {
			if err := scheduler.DoBatchSchedulingOnSubmission(ctx, instance); err != nil {
				return err
			}
		} else {
			return err
		}
	}

	// Reconcile head Pod
	if len(headPods.Items) == 1 {
		headPod := headPods.Items[0]
		r.Log.Info("reconcilePods", "Found 1 head Pod", headPod.Name, "Pod status", headPod.Status.Phase,
			"Pod restart policy", headPod.Spec.RestartPolicy,
			"Ray container terminated status", getRayContainerStateTerminated(headPod))

		shouldDelete, reason := shouldDeletePod(headPod, rayv1.HeadNode)
		r.Log.Info("reconcilePods", "head Pod", headPod.Name, "shouldDelete", shouldDelete, "reason", reason)
		if shouldDelete {
			if err := r.Delete(ctx, &headPod); err != nil {
				return err
			}
			r.Recorder.Eventf(instance, corev1.EventTypeNormal, "Deleted",
				"Deleted head Pod %s; Pod status: %s; Pod restart policy: %s; Ray container terminated status: %v",
				headPod.Name, headPod.Status.Phase, headPod.Spec.RestartPolicy, getRayContainerStateTerminated(headPod))
			return fmt.Errorf(reason)
		}
	} else if len(headPods.Items) == 0 {
		// Create head Pod if it does not exist.
		r.Log.Info("reconcilePods", "Found 0 head Pods; creating a head Pod for the RayCluster.", instance.Name)
		common.CreatedClustersCounterInc(instance.Namespace)
		if err := r.createHeadPod(ctx, *instance); err != nil {
			common.FailedClustersCounterInc(instance.Namespace)
			return err
		}
		common.SuccessfulClustersCounterInc(instance.Namespace)
	} else if len(headPods.Items) > 1 {
		r.Log.Info("reconcilePods", fmt.Sprintf("Found %d head Pods; deleting extra head Pods.", len(headPods.Items)), instance.Name)
		// TODO (kevin85421): In-place update may not be a good idea.
		itemLength := len(headPods.Items)
		for index := 0; index < itemLength; index++ {
			if headPods.Items[index].Status.Phase == corev1.PodRunning || headPods.Items[index].Status.Phase == corev1.PodPending {
				// Remove the healthy pod at index i from the list of pods to delete
				headPods.Items[index] = headPods.Items[len(headPods.Items)-1] // replace last element with the healthy head.
				headPods.Items = headPods.Items[:len(headPods.Items)-1]       // Truncate slice.
				itemLength--
			}
		}
		// delete all the extra head pod pods
		for _, extraHeadPodToDelete := range headPods.Items {
			if err := r.Delete(ctx, &extraHeadPodToDelete); err != nil {
				return err
			}
		}
	}

	if ForcedClusterUpgrade {
		if len(headPods.Items) == 1 {
			// head node amount is exactly 1, but we need to check if it has been changed
			res := utils.PodNotMatchingTemplate(headPods.Items[0], instance.Spec.HeadGroupSpec.Template)
			if res {
				r.Log.Info(fmt.Sprintf("need to delete old head pod %s", headPods.Items[0].Name))
				if err := r.Delete(ctx, &headPods.Items[0]); err != nil {
					return err
				}
				return nil
			}
		}

		// check if WorkerGroupSpecs has been changed and we need to kill worker pods
		for _, worker := range instance.Spec.WorkerGroupSpecs {
			workerPods := corev1.PodList{}
			filterLabels = client.MatchingLabels{utils.RayClusterLabelKey: instance.Name, utils.RayNodeGroupLabelKey: worker.GroupName}
			if err := r.List(ctx, &workerPods, client.InNamespace(instance.Namespace), filterLabels); err != nil {
				return err
			}
			updatedWorkerPods := false
			for _, item := range workerPods.Items {
				if utils.PodNotMatchingTemplate(item, worker.Template) {
					r.Log.Info(fmt.Sprintf("need to delete old worker pod %s", item.Name))
					if err := r.Delete(ctx, &item); err != nil {
						r.Log.Info(fmt.Sprintf("error deleting worker pod %s", item.Name))
						return err
					}
					updatedWorkerPods = true
				}
			}
			if updatedWorkerPods {
				return nil
			}
		}
	}

	// Reconcile worker pods now
	for _, worker := range instance.Spec.WorkerGroupSpecs {
		// workerReplicas will store the target number of pods for this worker group.
		var workerReplicas int32 = utils.GetWorkerGroupDesiredReplicas(ctx, worker)
		r.Log.Info("reconcilePods", "desired workerReplicas (always adhering to minReplicas/maxReplica)", workerReplicas, "worker group", worker.GroupName, "maxReplicas", worker.MaxReplicas, "minReplicas", worker.MinReplicas, "replicas", worker.Replicas)

		workerPods := corev1.PodList{}
		filterLabels = client.MatchingLabels{utils.RayClusterLabelKey: instance.Name, utils.RayNodeGroupLabelKey: worker.GroupName}
		if err := r.List(ctx, &workerPods, client.InNamespace(instance.Namespace), filterLabels); err != nil {
			return err
		}

		// Construct a map of multihost group ids to pods.
		workerMap := make(map[string]corev1.PodList)
		for _, workerPod := range workerPods.Items {
			groupKey := workerPod.Labels[utils.RayNodeMultihostGroupKey]
			if pods, ok := workerMap[groupKey]; ok {
				pods.Items = append(pods.Items, workerPod)
				workerMap[groupKey] = pods
			} else {
				pods = corev1.PodList{}
				pods.Items = append(pods.Items, workerPod)
				workerMap[groupKey] = pods
			}
		}

		// Delete unhealthy worker Pods. Multihost grouped pods are deleted together.
		deletedWorkers := make(map[string]struct{})
		deleted := struct{}{}
		deletedMultihostGroups := make(map[string]struct{})
		numDeletedUnhealthyWorkerPods := 0
		if worker.NumOfHosts > 1 {
			for groupKey, workerPodList := range workerMap {
				// Check deletion reasons for pods in a multihost group together. If one of them needs to be deleted, all others need to be deleted.
				shouldDelete, reason := shouldDeleteMultihostPods(workerPodList, rayv1.WorkerNode)
				if shouldDelete {
					deletedMultihostGroups[groupKey] = deleted
					for _, workerPod := range workerPodList.Items {
						r.Log.Info("reconcilePods", "worker Pod", workerPod.Name, "shouldDelete", shouldDelete, "reason", reason)
						// TODO (kevin85421): We may need to allow users to configure how many `Failed` or `Succeeded` Pods should be kept for debugging purposes.
						// If one pod in a multi-host worker fails, all of the pods should be deleted
						numDeletedUnhealthyWorkerPods++
						deletedWorkers[workerPod.Name] = deleted
						if err := r.Delete(ctx, &workerPod); err != nil {
							return err
						}
						r.Recorder.Eventf(instance, corev1.EventTypeNormal, "Deleted",
							"Deleted worker Pod %s; Pod status: %s; Pod restart policy: %s; Ray container terminated status: %v",
							workerPod.Name, workerPod.Status.Phase, workerPod.Spec.RestartPolicy, getRayContainerStateTerminated(workerPod))
					}
				}
			}
		} else {
			for _, workerPod := range workerPods.Items {
				shouldDelete, reason := shouldDeletePod(workerPod, rayv1.WorkerNode)
				r.Log.Info("reconcilePods", "worker Pod", workerPod.Name, "shouldDelete", shouldDelete, "reason", reason)
				if shouldDelete {
					numDeletedUnhealthyWorkerPods++
					deletedWorkers[workerPod.Name] = deleted
					if err := r.Delete(ctx, &workerPod); err != nil {
						return err
					}
					r.Recorder.Eventf(instance, corev1.EventTypeNormal, "Deleted",
						"Deleted worker Pod %s; Pod status: %s; Pod restart policy: %s; Ray container terminated status: %v",
						workerPod.Name, workerPod.Status.Phase, workerPod.Spec.RestartPolicy, getRayContainerStateTerminated(workerPod))
				}
			}
		}

		// If we delete unhealthy Pods, we will not create new Pods in this reconciliation.
		if numDeletedUnhealthyWorkerPods > 0 {
			return fmt.Errorf("Delete %d unhealthy worker Pods.", numDeletedUnhealthyWorkerPods)
		}

		// Always remove the specified WorkersToDelete - regardless of the value of Replicas.
		// Essentially WorkersToDelete has to be deleted to meet the expectations of the Autoscaler.
		r.Log.Info("reconcilePods", "removing the pods in the scaleStrategy of", worker.GroupName)
		for _, podsToDelete := range worker.ScaleStrategy.WorkersToDelete {
			pod := corev1.Pod{}
			pod.Name = podsToDelete
			pod.Namespace = utils.GetNamespace(instance.ObjectMeta)
			r.Log.Info("Deleting pod", "namespace", pod.Namespace, "name", pod.Name)
			if err := r.Delete(ctx, &pod); err != nil {
				if !errors.IsNotFound(err) {
					r.Log.Info("reconcilePods", "Fail to delete Pod", pod.Name, "error", err)
					return err
				}
				r.Log.Info("reconcilePods", "The worker Pod has already been deleted", pod.Name)
			} else {
				deletedWorkers[pod.Name] = deleted
				r.Recorder.Eventf(instance, corev1.EventTypeNormal, "Deleted", "Deleted pod %s", pod.Name)
			}
		}
		worker.ScaleStrategy.WorkersToDelete = []string{}

		// Remove entire worker groups specified by MultihostGroupsToDelete to meet the expectations of the Autoscaler.
		r.Log.Info("reconcilePods", "removing worker groups in the scaleStrategy of", worker.GroupName)
		for _, groupToDelete := range worker.ScaleStrategy.MultihostGroupsToDelete {
			for _, pod := range workerPods.Items {
				if pod.Labels[utils.RayNodeGroupLabelKey] == groupToDelete {
					r.Log.Info("Deleting pod", "namespace", pod.Namespace, "name", pod.Name)
					if err := r.Delete(ctx, &pod); err != nil {
						if !errors.IsNotFound(err) {
							r.Log.Info("reconcilePods", "Fail to delete Pod", pod.Name, "error", err)
							return err
						}
						r.Log.Info("reconcilePods", "The worker Pod has already been deleted", pod.Name)
					} else {
						deletedWorkers[pod.Name] = deleted
						r.Recorder.Eventf(instance, corev1.EventTypeNormal, "Deleted", "Deleted pod %s", pod.Name)
					}
				}
			}
		}
		worker.ScaleStrategy.MultihostGroupsToDelete = []string{}

		runningPods := corev1.PodList{}
		for _, pod := range workerPods.Items {
			if _, ok := deletedWorkers[pod.Name]; !ok {
				runningPods.Items = append(runningPods.Items, pod)
			}
		}
		runningReplicas := int32(len(runningPods.Items))
		if worker.NumOfHosts > 1 {
			// A replica can contain multiple hosts, so we need to calculate this based on the number of hosts per replica.
			runningReplicas = runningReplicas / worker.NumOfHosts
		}

		diff := workerReplicas - runningReplicas
		r.Log.Info("reconcilePods", "workerReplicas", workerReplicas, "runningPods", len(runningPods.Items), "diff", diff)

		if diff > 0 {
			// pods need to be added
			r.Log.Info("reconcilePods", "Number workers to add", diff, "Worker group", worker.GroupName)
			// create all workers of this group
			var i int32
			for i = 0; i < diff; i++ {
				r.Log.Info("reconcilePods", "creating worker for group", worker.GroupName, fmt.Sprintf("index %d", i), fmt.Sprintf("in total %d", diff))
				// Due to pods being scaled down, we are not guaranteed that the multihost group name will always be
				// incremental. So we just need to use some random integer here.
				group := rand.Uint32()
				var j uint32
				for j = 0; j < uint32(worker.NumOfHosts); j++ {
					if err := r.createWorkerPod(ctx, *instance, *worker.DeepCopy(), group, j); err != nil {
						return err
					}
				}
			}
		} else if diff == 0 {
			r.Log.Info("reconcilePods", "all workers already exist for group", worker.GroupName)
			continue
		} else {
			// diff < 0 indicates the need to delete some Pods to match the desired number of replicas. However,
			// randomly deleting Pods is certainly not ideal. So, if autoscaling is enabled for the cluster, we
			// will disable random Pod deletion, making Autoscaler the sole decision-maker for Pod deletions.
			enableInTreeAutoscaling := (instance.Spec.EnableInTreeAutoscaling != nil) && (*instance.Spec.EnableInTreeAutoscaling)

			// TODO (kevin85421): `enableRandomPodDelete` is a feature flag for KubeRay v0.6.0. If users want to use
			// the old behavior, they can set the environment variable `ENABLE_RANDOM_POD_DELETE` to `true`. When the
			// default behavior is stable enough, we can remove this feature flag.
			enableRandomPodDelete := false
			if enableInTreeAutoscaling {
				if s := os.Getenv(utils.ENABLE_RANDOM_POD_DELETE); strings.ToLower(s) == "true" {
					enableRandomPodDelete = true
				}
			}
			// Case 1: If Autoscaler is disabled, we will always enable random Pod deletion no matter the value of the feature flag.
			// Case 2: If Autoscaler is enabled, we will respect the value of the feature flag. If the feature flag environment variable
			// is not set, we will disable random Pod deletion by default.
			if !enableInTreeAutoscaling || enableRandomPodDelete {
				// diff < 0 means that we need to delete some Pods to meet the desired number of replicas.
				randomlyRemovedReplicas := -diff
				r.Log.Info("reconcilePods", "Number workers to delete randomly", randomlyRemovedReplicas, "Worker group", worker.GroupName)
				replicasRemoved := 0
				for groupKey, workerPodList := range workerMap {
					if _, ok := deletedMultihostGroups[groupKey]; ok {
						// Skip this multihost group if it has already been deleted earlier.
						continue
					}
					var podsToRemove int32
					if worker.NumOfHosts > 1 {
						podsToRemove = randomlyRemovedReplicas * int32(len(workerPodList.Items))
					} else {
						podsToRemove = randomlyRemovedReplicas
					}
					podsRemoved := 0
					for _, randomPodToDelete := range workerPodList.Items {
						r.Log.Info("Randomly deleting Pod", "progress", fmt.Sprintf("%d / %d", podsRemoved, podsToRemove), "with name", randomPodToDelete.Name)
						if err := r.Delete(ctx, &randomPodToDelete); err != nil {
							if !errors.IsNotFound(err) {
								return err
							}
							r.Log.Info("reconcilePods", "The worker Pod has already been deleted", randomPodToDelete.Name)
						} else {
							r.Recorder.Eventf(instance, corev1.EventTypeNormal, "Deleted", "Deleted Pod %s", randomPodToDelete.Name)
							podsRemoved = podsRemoved + 1
							if int32(podsRemoved) == podsToRemove {
								break
							}
						}
					}
					replicasRemoved = replicasRemoved + 1
					if int32(replicasRemoved) == randomlyRemovedReplicas {
						break
					}
				}
			} else {
				r.Log.Info(fmt.Sprintf("Random Pod deletion is disabled for cluster %s. The only decision-maker for Pod deletions is Autoscaler.", instance.Name))
			}
		}
	}
	return nil
}

// shouldDeletePod returns whether the Pod should be deleted and the reason
//
// @param pod: The Pod to be checked.
// @param nodeType: The type of the node that the Pod belongs to (head or worker).
//
// @return: shouldDelete (bool), reason (string)
// (1) shouldDelete: Whether the Pod should be deleted.
// (2) reason: The reason why the Pod should or should not be deleted.
func shouldDeletePod(pod corev1.Pod, nodeType rayv1.RayNodeType) (bool, string) {
	// If a Pod's restart policy is set to `Always`, KubeRay will not delete
	// the Pod and rely on the Pod's restart policy to restart the Pod.
	isRestartPolicyAlways := pod.Spec.RestartPolicy == corev1.RestartPolicyAlways

	// If the Pod's status is `Failed` or `Succeeded`, the Pod will not restart and we can safely delete it.
	if pod.Status.Phase == corev1.PodFailed || pod.Status.Phase == corev1.PodSucceeded {
		if isRestartPolicyAlways {
			// Based on my observation, a Pod with `RestartPolicy: Always` will never be in the terminated states (i.e., `Failed` or `Succeeded`).
			// However, I couldn't find any well-defined behavior in the Kubernetes documentation, so I can't guarantee that the status transition
			// from `Running` to `Failed / Succeeded` and back to `Running` won't occur when we kill the main process (i.e., `ray start` in KubeRay)
			// in the head Pod. Therefore, I've added this check as a safeguard.
			reason := fmt.Sprintf(
				"The status of the %s Pod %s is %s. However, KubeRay will not delete the Pod because its restartPolicy is set to 'Always' "+
					"and it should be able to restart automatically.", nodeType, pod.Name, pod.Status.Phase)
			return false, reason
		}

		reason := fmt.Sprintf(
			"The %s Pod %s status is %s which is a terminal state and it will not restart. "+
				"KubeRay will delete the Pod and create new Pods in the next reconciliation if necessary.", nodeType, pod.Name, pod.Status.Phase)
		return true, reason
	}

	rayContainerTerminated := getRayContainerStateTerminated(pod)
	if pod.Status.Phase == corev1.PodRunning && rayContainerTerminated != nil {
		if isRestartPolicyAlways {
			// If restart policy is set to `Always`, KubeRay will not delete the Pod.
			reason := fmt.Sprintf(
				"The Pod status of the %s Pod %s is %s, and the Ray container terminated status is %v. However, KubeRay will not delete the Pod because its restartPolicy is set to 'Always' "+
					"and it should be able to restart automatically.", nodeType, pod.Name, pod.Status.Phase, rayContainerTerminated)
			return false, reason
		}
		reason := fmt.Sprintf(
			"The Pod status of the %s Pod %s is %s, and the Ray container terminated status is %v. "+
				"The container is unable to restart due to its restart policy %s, so KubeRay will delete it.",
			nodeType, pod.Name, pod.Status.Phase, rayContainerTerminated, pod.Spec.RestartPolicy)
		return true, reason
	}

	// TODO (kevin85421): Consider deleting a Pod if its Ray container restarts excessively, as this might
	// suggest an unhealthy Kubernetes node. Deleting and then recreating the Pod might allow it to be
	// scheduled on a different node.
	//
	// (1) Head Pod:
	// It's aggressive to delete a head Pod that is not in a terminated state (i.e., `Failed` or `Succeeded`).
	// We should only delete a head Pod when GCS fault tolerance is enabled, and drain the head Pod before
	// deleting it.
	//
	// (2) Worker Pod:
	// Compared to deleting a head Pod, removing a worker Pod is less aggressive and aligns more closely with
	// the behavior of the Ray Autoscaler. Nevertheless, we should still carefully drain the node before deleting
	// the worker Pod. Enabling GCS fault tolerance might not be necessary when deleting worker Pods. Note that
	// the Ray Autoscaler will not delete any worker Pods that have never been registered with the Ray cluster.
	// Therefore, we may need to address the Ray Autoscaler's blind spots.

	reason := fmt.Sprintf(
		"KubeRay does not need to delete the %s Pod %s. The Pod status is %s, and the Ray container terminated status is %v.",
		nodeType, pod.Name, pod.Status.Phase, rayContainerTerminated)
	return false, reason
}

// shouldDeleteMultihostPods returns whether the Pod in a multihost group should be deleted and the reason.
// Note that if one pod in a multihost group needs to be deleted, then all other pods in the
// same group have to be deleted as well. By default most of these groups have only one pod.
//
// @param podList: The Pods to be checked.
// @param nodeType: The type of the node that the Pod belongs to (head or worker).
//
// @return: shouldDelete (bool), reason (string)
// (1) shouldDelete: Whether the Pods in this group should be deleted.
// (2) reason: The reason why the Pods should or should not be deleted.
func shouldDeleteMultihostPods(podList corev1.PodList, nodeType rayv1.RayNodeType) (bool, string) {
	var reason string
	for _, pod := range podList.Items {
		shouldDelete, reason := shouldDeletePod(pod, nodeType)
		if shouldDelete {
			return shouldDelete, reason
		}
	}
	// Return false after all pods in the group have been checked.
	return false, reason
}

// `ContainerStatuses` does not guarantee the order of the containers. Therefore, we need to find the Ray
// container's status by name. See the following links for more details:
// (1) https://discuss.kubernetes.io/t/pod-spec-containers-and-pod-status-containerstatuses-can-have-a-different-order-why/25273
// (2) https://github.com/kubernetes/kubernetes/blob/03762cbcb52b2a4394e4d795f9d3517a78a5e1a2/pkg/api/v1/pod/util.go#L261-L268
func getRayContainerStateTerminated(pod corev1.Pod) *corev1.ContainerStateTerminated {
	rayContainerName := pod.Spec.Containers[utils.RayContainerIndex].Name
	for _, containerStatus := range pod.Status.ContainerStatuses {
		if containerStatus.Name == rayContainerName {
			return containerStatus.State.Terminated
		}
	}
	// If the Ray container isn't found, we'll assume it hasn't terminated. This scenario
	// typically arises during testing (`raycluster_controller_test.go`) as `envtest` lacks
	// a Pod controller, preventing automatic Pod status updates.
	return nil
}

func (r *RayClusterReconciler) createHeadIngress(ctx context.Context, ingress *networkingv1.Ingress, instance *rayv1.RayCluster) error {
	// making sure the name is valid
	ingress.Name = utils.CheckName(ingress.Name)
	if err := controllerutil.SetControllerReference(instance, ingress, r.Scheme); err != nil {
		return err
	}

	if err := r.Create(ctx, ingress); err != nil {
		if errors.IsAlreadyExists(err) {
			r.Log.Info("Ingress already exists, no need to create")
			return nil
		}
		r.Log.Error(err, "Ingress create error!", "Ingress.Error", err)
		return err
	}
	r.Log.Info("Ingress created successfully", "ingress name", ingress.Name)
	r.Recorder.Eventf(instance, corev1.EventTypeNormal, "Created", "Created ingress %s", ingress.Name)
	return nil
}

func (r *RayClusterReconciler) createHeadRoute(ctx context.Context, route *routev1.Route, instance *rayv1.RayCluster) error {
	// making sure the name is valid
	route.Name = utils.CheckName(route.Name)

	if err := r.Create(ctx, route); err != nil {
		if errors.IsAlreadyExists(err) {
			r.Log.Info("Route already exists, no need to create")
			return nil
		}
		r.Log.Error(err, "Route create error!", "Route.Error", err)
		return err
	}
	r.Log.Info("Route created successfully", "route name", route.Name)
	r.Recorder.Eventf(instance, corev1.EventTypeNormal, "Created", "Created route %s", route.Name)
	return nil
}

func (r *RayClusterReconciler) createService(ctx context.Context, raySvc *corev1.Service, instance *rayv1.RayCluster) error {
	// making sure the name is valid
	raySvc.Name = utils.CheckName(raySvc.Name)
	// Set controller reference
	if err := controllerutil.SetControllerReference(instance, raySvc, r.Scheme); err != nil {
		return err
	}

	if err := r.Create(ctx, raySvc); err != nil {
		if errors.IsAlreadyExists(err) {
			r.Log.Info("Pod service already exist, no need to create")
			return nil
		}
		r.Log.Error(err, "Pod Service create error!", "Pod.Service.Error", err)
		return err
	}
	r.Log.Info("Pod Service created successfully", "service name", raySvc.Name)
	r.Recorder.Eventf(instance, corev1.EventTypeNormal, "Created", "Created service %s", raySvc.Name)
	return nil
}

func (r *RayClusterReconciler) createHeadPod(ctx context.Context, instance rayv1.RayCluster) error {
	// build the pod then create it
	pod := r.buildHeadPod(ctx, instance)
	podIdentifier := types.NamespacedName{
		Name:      pod.Name,
		Namespace: pod.Namespace,
	}
	if EnableBatchScheduler {
		if scheduler, err := r.BatchSchedulerMgr.GetSchedulerForCluster(&instance); err == nil {
			scheduler.AddMetadataToPod(&instance, "headgroup", &pod)
		} else {
			return err
		}
	}

	r.Log.Info("createHeadPod", "head pod with name", pod.GenerateName)
	if err := r.Create(ctx, &pod); err != nil {
		if errors.IsAlreadyExists(err) {
			fetchedPod := corev1.Pod{}
			// the pod might be in terminating state, we need to check
			if errPod := r.Get(ctx, podIdentifier, &fetchedPod); errPod == nil {
				if fetchedPod.DeletionTimestamp != nil {
					r.Log.Error(errPod, "create pod error!", "pod is in a terminating state, we will wait until it is cleaned up", podIdentifier)
					return err
				}
			}
			r.Log.Info("Creating pod", "Pod already exists", pod.Name)
		} else {
			return err
		}
	}
	r.Recorder.Eventf(&instance, corev1.EventTypeNormal, "Created", "Created head pod %s", pod.Name)
	return nil
}

func (r *RayClusterReconciler) createWorkerPod(ctx context.Context, instance rayv1.RayCluster, worker rayv1.WorkerGroupSpec, multihostGroup uint32, hostIndex uint32) error {
	// build the pod then create it
<<<<<<< HEAD
	pod := r.buildWorkerPod(instance, worker, multihostGroup, hostIndex)
=======
	pod := r.buildWorkerPod(ctx, instance, worker)
>>>>>>> 2281d9ee
	podIdentifier := types.NamespacedName{
		Name:      pod.Name,
		Namespace: pod.Namespace,
	}
	if EnableBatchScheduler {
		if scheduler, err := r.BatchSchedulerMgr.GetSchedulerForCluster(&instance); err == nil {
			scheduler.AddMetadataToPod(&instance, worker.GroupName, &pod)
		} else {
			return err
		}
	}

	replica := pod
	if err := r.Create(ctx, &replica); err != nil {
		if errors.IsAlreadyExists(err) {
			fetchedPod := corev1.Pod{}
			// the pod might be in terminating state, we need to check
			if errPod := r.Get(ctx, podIdentifier, &fetchedPod); errPod == nil {
				if fetchedPod.DeletionTimestamp != nil {
					r.Log.Error(errPod, "create pod error!", "pod is in a terminating state, we will wait until it is cleaned up", podIdentifier)
					return err
				}
			}
			r.Log.Info("Creating pod", "Pod already exists", pod.Name)
		} else {
			r.Log.Error(fmt.Errorf("createWorkerPod error"), "error creating pod", "pod", pod, "err = ", err)
			return err
		}
	}
	r.Log.Info("Created pod", "Pod ", pod.GenerateName)
	r.Recorder.Eventf(&instance, corev1.EventTypeNormal, "Created", "Created worker pod %s", pod.Name)
	return nil
}

// Build head instance pod(s).
func (r *RayClusterReconciler) buildHeadPod(ctx context.Context, instance rayv1.RayCluster) corev1.Pod {
	podName := strings.ToLower(instance.Name + utils.DashSymbol + string(rayv1.HeadNode) + utils.DashSymbol)
	podName = utils.CheckName(podName)                                            // making sure the name is valid
	fqdnRayIP := utils.GenerateFQDNServiceName(ctx, instance, instance.Namespace) // Fully Qualified Domain Name
	// The Ray head port used by workers to connect to the cluster (GCS server port for Ray >= 1.11.0, Redis port for older Ray.)
	headPort := common.GetHeadPort(instance.Spec.HeadGroupSpec.RayStartParams)
	autoscalingEnabled := instance.Spec.EnableInTreeAutoscaling
	podConf := common.DefaultHeadPodTemplate(ctx, instance, instance.Spec.HeadGroupSpec, podName, headPort)
	if len(r.headSidecarContainers) > 0 {
		podConf.Spec.Containers = append(podConf.Spec.Containers, r.headSidecarContainers...)
	}
	r.Log.Info("head pod labels", "labels", podConf.Labels)
	creatorCRDType := getCreatorCRDType(instance)
	pod := common.BuildPod(ctx, podConf, rayv1.HeadNode, instance.Spec.HeadGroupSpec.RayStartParams, headPort, autoscalingEnabled, creatorCRDType, fqdnRayIP)
	// Set raycluster instance as the owner and controller
	if err := controllerutil.SetControllerReference(&instance, &pod, r.Scheme); err != nil {
		r.Log.Error(err, "Failed to set controller reference for raycluster pod")
	}

	return pod
}

func getCreatorCRDType(instance rayv1.RayCluster) utils.CRDType {
	return utils.GetCRDType(instance.Labels[utils.RayOriginatedFromCRDLabelKey])
}

// Build worker instance pods.
<<<<<<< HEAD
func (r *RayClusterReconciler) buildWorkerPod(instance rayv1.RayCluster, worker rayv1.WorkerGroupSpec, multihostGroup uint32, hostIndex uint32) corev1.Pod {
=======
func (r *RayClusterReconciler) buildWorkerPod(ctx context.Context, instance rayv1.RayCluster, worker rayv1.WorkerGroupSpec) corev1.Pod {
>>>>>>> 2281d9ee
	podName := strings.ToLower(instance.Name + utils.DashSymbol + string(rayv1.WorkerNode) + utils.DashSymbol + worker.GroupName + utils.DashSymbol)
	podName = utils.CheckName(podName)                                            // making sure the name is valid
	fqdnRayIP := utils.GenerateFQDNServiceName(ctx, instance, instance.Namespace) // Fully Qualified Domain Name

	// The Ray head port used by workers to connect to the cluster (GCS server port for Ray >= 1.11.0, Redis port for older Ray.)
	headPort := common.GetHeadPort(instance.Spec.HeadGroupSpec.RayStartParams)
	autoscalingEnabled := instance.Spec.EnableInTreeAutoscaling
	podTemplateSpec := common.DefaultWorkerPodTemplate(ctx, instance, worker, podName, fqdnRayIP, headPort)
	if len(r.workerSidecarContainers) > 0 {
		podTemplateSpec.Spec.Containers = append(podTemplateSpec.Spec.Containers, r.workerSidecarContainers...)
	}
<<<<<<< HEAD
	pod := common.BuildPod(podTemplateSpec, rayv1.WorkerNode, worker.RayStartParams, headPort, autoscalingEnabled, creatorName, fqdnRayIP, serveLabel)

	// Set multihost pod labels
	podTemplateSpec.Labels[utils.RayNodeMultihostGroupKey] = strconv.FormatUint(uint64(multihostGroup), 10)
	podTemplateSpec.Labels[utils.RayNodeHostIndexKey] = strconv.FormatUint(uint64(hostIndex), 10)

=======
	creatorCRDType := getCreatorCRDType(instance)
	pod := common.BuildPod(ctx, podTemplateSpec, rayv1.WorkerNode, worker.RayStartParams, headPort, autoscalingEnabled, creatorCRDType, fqdnRayIP)
>>>>>>> 2281d9ee
	// Set raycluster instance as the owner and controller
	if err := controllerutil.SetControllerReference(&instance, &pod, r.Scheme); err != nil {
		r.Log.Error(err, "Failed to set controller reference for raycluster pod")
	}

	return pod
}

func (r *RayClusterReconciler) buildRedisCleanupJob(ctx context.Context, instance rayv1.RayCluster) batchv1.Job {
	pod := r.buildHeadPod(ctx, instance)
	pod.Labels[utils.RayNodeTypeLabelKey] = string(rayv1.RedisCleanupNode)

	// Only keep the Ray container in the Redis cleanup Job.
	pod.Spec.Containers = []corev1.Container{pod.Spec.Containers[utils.RayContainerIndex]}
	pod.Spec.Containers[utils.RayContainerIndex].Command = []string{"/bin/bash", "-lc", "--"}
	pod.Spec.Containers[utils.RayContainerIndex].Args = []string{
		"echo \"To get more information about manually delete the storage namespace in Redis and remove the RayCluster's finalizer, please check https://docs.ray.io/en/master/cluster/kubernetes/user-guides/kuberay-gcs-ft.html for more details.\" && " +
			"python -c " +
			"\"from ray._private.gcs_utils import cleanup_redis_storage; " +
			"from urllib.parse import urlparse; " +
			"import os; " +
			"import sys; " +
			"redis_address = os.getenv('RAY_REDIS_ADDRESS', '').split(',')[0]; " +
			"redis_address = redis_address if '://' in redis_address else 'redis://' + redis_address; " +
			"parsed = urlparse(redis_address); " +
			"sys.exit(1) if not cleanup_redis_storage(host=parsed.hostname, port=parsed.port, password=os.getenv('REDIS_PASSWORD', parsed.password), use_ssl=parsed.scheme=='rediss', storage_namespace=os.getenv('RAY_external_storage_namespace')) else None\"",
	}

	// Disable liveness and readiness probes because the Job will not launch processes like Raylet and GCS.
	pod.Spec.Containers[utils.RayContainerIndex].LivenessProbe = nil
	pod.Spec.Containers[utils.RayContainerIndex].ReadinessProbe = nil

	// Set the environment variables to ensure that the cleanup Job has at least 60s.
	pod.Spec.Containers[utils.RayContainerIndex].Env = append(pod.Spec.Containers[utils.RayContainerIndex].Env, corev1.EnvVar{
		Name:  "RAY_redis_db_connect_retries",
		Value: "120",
	})
	pod.Spec.Containers[utils.RayContainerIndex].Env = append(pod.Spec.Containers[utils.RayContainerIndex].Env, corev1.EnvVar{
		Name:  "RAY_redis_db_connect_wait_milliseconds",
		Value: "500",
	})

	// The container's resource consumption remains constant. so hard-coding the resources is acceptable.
	// In addition, avoid using the GPU for the Redis cleanup Job.
	pod.Spec.Containers[utils.RayContainerIndex].Resources = corev1.ResourceRequirements{
		Limits: corev1.ResourceList{
			corev1.ResourceCPU:    resource.MustParse("200m"),
			corev1.ResourceMemory: resource.MustParse("256Mi"),
		},
		Requests: corev1.ResourceList{
			corev1.ResourceCPU:    resource.MustParse("200m"),
			corev1.ResourceMemory: resource.MustParse("256Mi"),
		},
	}

	// For Kubernetes Job, the valid values for Pod's `RestartPolicy` are `Never` and `OnFailure`.
	pod.Spec.RestartPolicy = corev1.RestartPolicyNever

	redisCleanupJob := batchv1.Job{
		ObjectMeta: metav1.ObjectMeta{
			Name:        fmt.Sprintf("%s-%s", instance.Name, "redis-cleanup"),
			Namespace:   instance.Namespace,
			Labels:      pod.Labels,
			Annotations: pod.Annotations,
		},
		Spec: batchv1.JobSpec{
			BackoffLimit: pointer.Int32(0),
			Template: corev1.PodTemplateSpec{
				ObjectMeta: pod.ObjectMeta,
				Spec:       pod.Spec,
			},
			// make this job be best-effort only for 5 minutes.
			ActiveDeadlineSeconds: pointer.Int64(300),
		},
	}

	if err := controllerutil.SetControllerReference(&instance, &redisCleanupJob, r.Scheme); err != nil {
		r.Log.Error(err, "Failed to set controller reference for the Redis cleanup Job.")
	}

	return redisCleanupJob
}

// SetupWithManager builds the reconciler.
func (r *RayClusterReconciler) SetupWithManager(mgr ctrl.Manager, reconcileConcurrency int) error {
	b := ctrl.NewControllerManagedBy(mgr).
		Named("raycluster-controller").
		For(&rayv1.RayCluster{}, builder.WithPredicates(predicate.Or(
			predicate.GenerationChangedPredicate{},
			predicate.LabelChangedPredicate{},
			predicate.AnnotationChangedPredicate{},
		))).
		Owns(&corev1.Pod{}).
		Owns(&corev1.Service{})

	if EnableBatchScheduler {
		b = batchscheduler.ConfigureReconciler(b)
	}

	return b.
		WithOptions(controller.Options{MaxConcurrentReconciles: reconcileConcurrency}).
		Complete(r)
}

func (r *RayClusterReconciler) calculateStatus(ctx context.Context, instance *rayv1.RayCluster) (*rayv1.RayCluster, error) {
	// Deep copy the instance, so we don't mutate the original object.
	newInstance := instance.DeepCopy()

	// TODO (kevin85421): ObservedGeneration should be used to determine whether to update this CR or not.
	newInstance.Status.ObservedGeneration = newInstance.ObjectMeta.Generation

	runtimePods := corev1.PodList{}
	filterLabels := client.MatchingLabels{utils.RayClusterLabelKey: newInstance.Name}
	if err := r.List(ctx, &runtimePods, client.InNamespace(newInstance.Namespace), filterLabels); err != nil {
		return nil, err
	}

	newInstance.Status.AvailableWorkerReplicas = utils.CalculateAvailableReplicas(runtimePods)
	newInstance.Status.DesiredWorkerReplicas = utils.CalculateDesiredReplicas(ctx, newInstance)
	newInstance.Status.MinWorkerReplicas = utils.CalculateMinReplicas(newInstance)
	newInstance.Status.MaxWorkerReplicas = utils.CalculateMaxReplicas(newInstance)

	totalResources := utils.CalculateDesiredResources(newInstance)
	newInstance.Status.DesiredCPU = totalResources[corev1.ResourceCPU]
	newInstance.Status.DesiredMemory = totalResources[corev1.ResourceMemory]
	newInstance.Status.DesiredGPU = sumGPUs(totalResources)
	newInstance.Status.DesiredTPU = totalResources[corev1.ResourceName("google.com/tpu")]

	// validation for the RayStartParam for the state.
	isValid, err := common.ValidateHeadRayStartParams(ctx, newInstance.Spec.HeadGroupSpec)
	if err != nil {
		r.Recorder.Event(newInstance, corev1.EventTypeWarning, string(rayv1.RayConfigError), err.Error())
	}
	// only in invalid status that we update the status to unhealthy.
	if !isValid {
		newInstance.Status.State = rayv1.Unhealthy
	} else {
		if utils.CheckAllPodsRunning(ctx, runtimePods) {
			newInstance.Status.State = rayv1.Ready
		}
	}

	if newInstance.Spec.Suspend != nil && *newInstance.Spec.Suspend && len(runtimePods.Items) == 0 {
		newInstance.Status.State = rayv1.Suspended
	}

	if err := r.updateEndpoints(ctx, newInstance); err != nil {
		return nil, err
	}

	if err := r.updateHeadInfo(ctx, newInstance); err != nil {
		return nil, err
	}

	timeNow := metav1.Now()
	newInstance.Status.LastUpdateTime = &timeNow

	return newInstance, nil
}

// Best effort to obtain the ip of the head node.
func (r *RayClusterReconciler) getHeadPodIP(ctx context.Context, instance *rayv1.RayCluster) (string, error) {
	runtimePods := corev1.PodList{}
	filterLabels := client.MatchingLabels{utils.RayClusterLabelKey: instance.Name, utils.RayNodeTypeLabelKey: string(rayv1.HeadNode)}
	if err := r.List(ctx, &runtimePods, client.InNamespace(instance.Namespace), filterLabels); err != nil {
		r.Log.Error(err, "Failed to list pods while getting head pod ip.")
		return "", err
	}
	if len(runtimePods.Items) != 1 {
		r.Log.Info(fmt.Sprintf("Found %d head pods. cluster name %s, filter labels %v", len(runtimePods.Items), instance.Name, filterLabels))
		return "", nil
	}
	return runtimePods.Items[0].Status.PodIP, nil
}

func (r *RayClusterReconciler) getHeadServiceIP(ctx context.Context, instance *rayv1.RayCluster) (string, error) {
	runtimeServices := corev1.ServiceList{}
	filterLabels := client.MatchingLabels(common.HeadServiceLabels(*instance))
	if err := r.List(ctx, &runtimeServices, client.InNamespace(instance.Namespace), filterLabels); err != nil {
		return "", err
	}
	if len(runtimeServices.Items) < 1 {
		return "", fmt.Errorf("unable to find head service. cluster name %s, filter labels %v", instance.Name, filterLabels)
	} else if len(runtimeServices.Items) > 1 {
		return "", fmt.Errorf("found multiple head services. cluster name %s, filter labels %v", instance.Name, filterLabels)
	} else if runtimeServices.Items[0].Spec.ClusterIP == "" {
		return "", fmt.Errorf("head service IP is empty. cluster name %s, filter labels %v", instance.Name, filterLabels)
	}

	return runtimeServices.Items[0].Spec.ClusterIP, nil
}

func (r *RayClusterReconciler) updateEndpoints(ctx context.Context, instance *rayv1.RayCluster) error {
	// TODO: (@scarlet25151) There may be several K8s Services for a RayCluster.
	// We assume we can find the right one by filtering Services with appropriate label selectors
	// and picking the first one. We may need to select by name in the future if the Service naming is stable.
	rayHeadSvc := corev1.ServiceList{}
	filterLabels := client.MatchingLabels{
		utils.RayClusterLabelKey:  instance.Name,
		utils.RayNodeTypeLabelKey: "head",
	}
	if err := r.List(ctx, &rayHeadSvc, client.InNamespace(instance.Namespace), filterLabels); err != nil {
		return err
	}

	if len(rayHeadSvc.Items) != 0 {
		svc := rayHeadSvc.Items[0]
		if instance.Status.Endpoints == nil {
			instance.Status.Endpoints = map[string]string{}
		}
		for _, port := range svc.Spec.Ports {
			if len(port.Name) == 0 {
				r.Log.Info("updateStatus", "service port's name is empty. Not adding it to RayCluster status.endpoints", port)
				continue
			}
			if port.NodePort != 0 {
				instance.Status.Endpoints[port.Name] = fmt.Sprintf("%d", port.NodePort)
			} else if port.TargetPort.IntVal != 0 {
				instance.Status.Endpoints[port.Name] = fmt.Sprintf("%d", port.TargetPort.IntVal)
			} else if port.TargetPort.StrVal != "" {
				instance.Status.Endpoints[port.Name] = port.TargetPort.StrVal
			} else {
				r.Log.Info("updateStatus", "service port's targetPort is empty. Not adding it to RayCluster status.endpoints", port)
			}
		}
	} else {
		r.Log.Info("updateEndpoints", "unable to find a Service for this RayCluster. Not adding RayCluster status.endpoints", instance.Name, "Service selectors", filterLabels)
	}

	return nil
}

func (r *RayClusterReconciler) updateHeadInfo(ctx context.Context, instance *rayv1.RayCluster) error {
	if ip, err := r.getHeadPodIP(ctx, instance); err != nil {
		return err
	} else {
		instance.Status.Head.PodIP = ip
	}

	if ip, err := r.getHeadServiceIP(ctx, instance); err != nil {
		return err
	} else {
		instance.Status.Head.ServiceIP = ip
	}

	return nil
}

func (r *RayClusterReconciler) reconcileAutoscalerServiceAccount(ctx context.Context, instance *rayv1.RayCluster) error {
	if instance.Spec.EnableInTreeAutoscaling == nil || !*instance.Spec.EnableInTreeAutoscaling {
		return nil
	}

	serviceAccount := &corev1.ServiceAccount{}
	namespacedName := types.NamespacedName{Namespace: instance.Namespace, Name: utils.GetHeadGroupServiceAccountName(instance)}

	if err := r.Get(ctx, namespacedName, serviceAccount); err != nil {
		if !errors.IsNotFound(err) {
			return err
		}

		// If users specify ServiceAccountName for the head Pod, they need to create a ServiceAccount themselves.
		// However, if KubeRay creates a ServiceAccount for users, the autoscaler may encounter permission issues during
		// zero-downtime rolling updates when RayService is performed. See https://github.com/ray-project/kuberay/issues/1123
		// for more details.
		if instance.Spec.HeadGroupSpec.Template.Spec.ServiceAccountName == namespacedName.Name {
			r.Log.Error(err, fmt.Sprintf(
				"If users specify ServiceAccountName for the head Pod, they need to create a ServiceAccount themselves. "+
					"However, ServiceAccount %s is not found. Please create one. "+
					"See the PR description of https://github.com/ray-project/kuberay/pull/1128 for more details.", namespacedName.Name), "ServiceAccount", namespacedName)
			return err
		}

		// Create service account for autoscaler if there's no existing one in the cluster.
		serviceAccount, err := common.BuildServiceAccount(instance)
		if err != nil {
			return err
		}

		// making sure the name is valid
		serviceAccount.Name = utils.CheckName(serviceAccount.Name)

		// Set controller reference
		if err := controllerutil.SetControllerReference(instance, serviceAccount, r.Scheme); err != nil {
			return err
		}

		if err := r.Create(ctx, serviceAccount); err != nil {
			if errors.IsAlreadyExists(err) {
				r.Log.Info("Pod service account already exist, no need to create")
				return nil
			}
			r.Log.Error(err, "Pod Service Account create error!", "Pod.ServiceAccount.Error", err)
			return err
		}
		r.Log.Info("Pod ServiceAccount created successfully", "service account name", serviceAccount.Name)
		r.Recorder.Eventf(instance, corev1.EventTypeNormal, "Created", "Created service account %s", serviceAccount.Name)
		return nil
	}

	return nil
}

func (r *RayClusterReconciler) reconcileAutoscalerRole(ctx context.Context, instance *rayv1.RayCluster) error {
	if instance.Spec.EnableInTreeAutoscaling == nil || !*instance.Spec.EnableInTreeAutoscaling {
		return nil
	}

	role := &rbacv1.Role{}
	namespacedName := types.NamespacedName{Namespace: instance.Namespace, Name: instance.Name}
	if err := r.Get(ctx, namespacedName, role); err != nil {
		if !errors.IsNotFound(err) {
			return err
		}

		// Create role for autoscaler if there's no existing one in the cluster.
		role, err := common.BuildRole(instance)
		if err != nil {
			return err
		}

		// making sure the name is valid
		role.Name = utils.CheckName(role.Name)
		// Set controller reference
		if err := controllerutil.SetControllerReference(instance, role, r.Scheme); err != nil {
			return err
		}

		if err := r.Create(ctx, role); err != nil {
			if errors.IsAlreadyExists(err) {
				r.Log.Info("role already exist, no need to create")
				return nil
			}
			r.Log.Error(err, "Role create error!", "Role.Error", err)
			return err
		}
		r.Log.Info("Role created successfully", "role name", role.Name)
		r.Recorder.Eventf(instance, corev1.EventTypeNormal, "Created", "Created role %s", role.Name)
		return nil
	}

	return nil
}

func (r *RayClusterReconciler) reconcileAutoscalerRoleBinding(ctx context.Context, instance *rayv1.RayCluster) error {
	if instance.Spec.EnableInTreeAutoscaling == nil || !*instance.Spec.EnableInTreeAutoscaling {
		return nil
	}

	roleBinding := &rbacv1.RoleBinding{}
	namespacedName := types.NamespacedName{Namespace: instance.Namespace, Name: instance.Name}
	if err := r.Get(ctx, namespacedName, roleBinding); err != nil {
		if !errors.IsNotFound(err) {
			return err
		}

		// Create role bindings for autoscaler if there's no existing one in the cluster.
		roleBinding, err := common.BuildRoleBinding(instance)
		if err != nil {
			return err
		}

		// making sure the name is valid
		roleBinding.Name = utils.CheckName(roleBinding.Name)
		// Set controller reference
		if err := controllerutil.SetControllerReference(instance, roleBinding, r.Scheme); err != nil {
			return err
		}

		if err := r.Create(ctx, roleBinding); err != nil {
			if errors.IsAlreadyExists(err) {
				r.Log.Info("role binding already exist, no need to create")
				return nil
			}
			r.Log.Error(err, "Role binding create error!", "RoleBinding.Error", err)
			return err
		}
		r.Log.Info("RoleBinding created successfully", "role binding name", roleBinding.Name)
		r.Recorder.Eventf(instance, corev1.EventTypeNormal, "Created", "Created role binding %s", roleBinding.Name)
		return nil
	}

	return nil
}

func (r *RayClusterReconciler) updateClusterState(ctx context.Context, instance *rayv1.RayCluster, clusterState rayv1.ClusterState) error {
	if instance.Status.State == clusterState {
		return nil
	}
	instance.Status.State = clusterState
	r.Log.Info("updateClusterState", "Update CR Status.State", clusterState)
	return r.Status().Update(ctx, instance)
}

func (r *RayClusterReconciler) updateClusterReason(ctx context.Context, instance *rayv1.RayCluster, clusterReason string) error {
	if instance.Status.Reason == clusterReason {
		return nil
	}
	instance.Status.Reason = clusterReason
	r.Log.Info("updateClusterReason", "Update CR Status.Reason", clusterReason)
	return r.Status().Update(ctx, instance)
}

// sumGPUs sums the GPUs in the given resource list.
func sumGPUs(resources map[corev1.ResourceName]resource.Quantity) resource.Quantity {
	totalGPUs := resource.Quantity{}

	for key, val := range resources {
		if strings.HasSuffix(string(key), "gpu") && !val.IsZero() {
			totalGPUs.Add(val)
		}
	}

	return totalGPUs
}<|MERGE_RESOLUTION|>--- conflicted
+++ resolved
@@ -1114,11 +1114,7 @@
 
 func (r *RayClusterReconciler) createWorkerPod(ctx context.Context, instance rayv1.RayCluster, worker rayv1.WorkerGroupSpec, multihostGroup uint32, hostIndex uint32) error {
 	// build the pod then create it
-<<<<<<< HEAD
 	pod := r.buildWorkerPod(instance, worker, multihostGroup, hostIndex)
-=======
-	pod := r.buildWorkerPod(ctx, instance, worker)
->>>>>>> 2281d9ee
 	podIdentifier := types.NamespacedName{
 		Name:      pod.Name,
 		Namespace: pod.Namespace,
@@ -1181,11 +1177,7 @@
 }
 
 // Build worker instance pods.
-<<<<<<< HEAD
 func (r *RayClusterReconciler) buildWorkerPod(instance rayv1.RayCluster, worker rayv1.WorkerGroupSpec, multihostGroup uint32, hostIndex uint32) corev1.Pod {
-=======
-func (r *RayClusterReconciler) buildWorkerPod(ctx context.Context, instance rayv1.RayCluster, worker rayv1.WorkerGroupSpec) corev1.Pod {
->>>>>>> 2281d9ee
 	podName := strings.ToLower(instance.Name + utils.DashSymbol + string(rayv1.WorkerNode) + utils.DashSymbol + worker.GroupName + utils.DashSymbol)
 	podName = utils.CheckName(podName)                                            // making sure the name is valid
 	fqdnRayIP := utils.GenerateFQDNServiceName(ctx, instance, instance.Namespace) // Fully Qualified Domain Name
@@ -1197,17 +1189,13 @@
 	if len(r.workerSidecarContainers) > 0 {
 		podTemplateSpec.Spec.Containers = append(podTemplateSpec.Spec.Containers, r.workerSidecarContainers...)
 	}
-<<<<<<< HEAD
-	pod := common.BuildPod(podTemplateSpec, rayv1.WorkerNode, worker.RayStartParams, headPort, autoscalingEnabled, creatorName, fqdnRayIP, serveLabel)
+	creatorCRDType := getCreatorCRDType(instance)
+	pod := common.BuildPod(ctx, podTemplateSpec, rayv1.WorkerNode, worker.RayStartParams, headPort, autoscalingEnabled, creatorCRDType, fqdnRayIP)
 
 	// Set multihost pod labels
 	podTemplateSpec.Labels[utils.RayNodeMultihostGroupKey] = strconv.FormatUint(uint64(multihostGroup), 10)
 	podTemplateSpec.Labels[utils.RayNodeHostIndexKey] = strconv.FormatUint(uint64(hostIndex), 10)
 
-=======
-	creatorCRDType := getCreatorCRDType(instance)
-	pod := common.BuildPod(ctx, podTemplateSpec, rayv1.WorkerNode, worker.RayStartParams, headPort, autoscalingEnabled, creatorCRDType, fqdnRayIP)
->>>>>>> 2281d9ee
 	// Set raycluster instance as the owner and controller
 	if err := controllerutil.SetControllerReference(&instance, &pod, r.Scheme); err != nil {
 		r.Log.Error(err, "Failed to set controller reference for raycluster pod")
